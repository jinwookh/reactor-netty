/*
 * Copyright (c) 2011-Present Pivotal Software Inc, All Rights Reserved.
 *
 * Licensed under the Apache License, Version 2.0 (the "License");
 * you may not use this file except in compliance with the License.
 * You may obtain a copy of the License at
 *
 *       https://www.apache.org/licenses/LICENSE-2.0
 *
 * Unless required by applicable law or agreed to in writing, software
 * distributed under the License is distributed on an "AS IS" BASIS,
 * WITHOUT WARRANTIES OR CONDITIONS OF ANY KIND, either express or implied.
 * See the License for the specific language governing permissions and
 * limitations under the License.
 */
package reactor.netty.resources;

import io.micrometer.core.instrument.Gauge;
import io.micrometer.core.instrument.MeterRegistry;
import io.micrometer.core.instrument.Metrics;
import io.micrometer.core.instrument.simple.SimpleMeterRegistry;
import org.junit.After;
import org.junit.Before;
import org.junit.Test;
import reactor.core.publisher.Mono;
import reactor.netty.DisposableServer;
import reactor.netty.http.client.HttpClient;
import reactor.netty.http.server.HttpServer;

import java.net.InetSocketAddress;
import java.time.Duration;
import java.util.concurrent.CountDownLatch;
import java.util.concurrent.TimeUnit;
import java.util.concurrent.atomic.AtomicBoolean;
import java.util.concurrent.atomic.AtomicReference;

import static org.junit.Assert.assertEquals;
import static org.junit.Assert.assertNotNull;
import static org.junit.Assert.assertTrue;
import static reactor.netty.Metrics.ACTIVE_CONNECTIONS;
import static reactor.netty.Metrics.CONNECTION_PROVIDER_PREFIX;
import static reactor.netty.Metrics.ID;
import static reactor.netty.Metrics.IDLE_CONNECTIONS;
import static reactor.netty.Metrics.PENDING_CONNECTIONS;
import static reactor.netty.Metrics.POOL_NAME;
import static reactor.netty.Metrics.REMOTE_ADDRESS;
import static reactor.netty.Metrics.TOTAL_CONNECTIONS;

/**
 * @author Violeta Georgieva
 */
public class PooledConnectionProviderMetricsTest {
	private MeterRegistry registry;

	@Before
	public void setUp() {
		registry = new SimpleMeterRegistry();
		Metrics.addRegistry(registry);
	}

	@After
	public void tearDown() {
		Metrics.removeRegistry(registry);
		registry.clear();
		registry.close();
	}

	@Test
	public void testClientMetricsEnabled() throws Exception {
		doTest(ConnectionProvider.create("test", 1), true);
	}

	@Test
	public void testClientMetricsDisabled() throws Exception {
		doTest(ConnectionProvider.builder("test").maxConnections(1).metrics(true).lifo(),
		       false);
	}

	private void doTest(ConnectionProvider provider, boolean clientMetricsEnabled) throws Exception {
		DisposableServer server =
				HttpServer.create()
				          .port(0)
				          .handle((req, res) -> res.header("Connection", "close")
				                                   .sendString(Mono.just("test")))
				          .bindNow();

		AtomicBoolean metrics = new AtomicBoolean(false);

		CountDownLatch latch = new CountDownLatch(1);

<<<<<<< HEAD
		String poolName = "test";
		PooledConnectionProvider fixed = (PooledConnectionProvider) ConnectionProvider.create(poolName, 1);
		AtomicReference<String[]> tags = new AtomicReference<>();
=======
		String namePrefix = CONNECTION_PROVIDER_PREFIX + ".test";
		PooledConnectionProvider fixed = (PooledConnectionProvider) provider;
		AtomicReference<String[]> tags1 = new AtomicReference<>();
		AtomicReference<String[]> tags2 = new AtomicReference<>();
>>>>>>> d4b948c8

		HttpClient.create(fixed)
		          .port(server.port())
		          .doOnResponse((res, conn) -> {
		              conn.channel()
		                  .closeFuture()
		                  .addListener(f -> latch.countDown());

		              PooledConnectionProvider.PoolKey key = (PooledConnectionProvider.PoolKey) fixed.channelPools.keySet().toArray()[0];
		              InetSocketAddress sa = (InetSocketAddress) conn.channel().remoteAddress();
<<<<<<< HEAD
		              String[] tagsArr = new String[]{ID, key.hashCode() + "", REMOTE_ADDRESS, sa.getHostString() + ":" + sa.getPort(), POOL_NAME, poolName};
		              tags.set(tagsArr);
=======
		              String[] tagsArr = new String[]{ID, key.hashCode() + "", REMOTE_ADDRESS, sa.getHostString() + ":" + sa.getPort(), POOL_NAME, "test"};
		              tags1.set(tagsArr);
>>>>>>> d4b948c8

		              double totalConnections = getGaugeValue(CONNECTION_PROVIDER_PREFIX + TOTAL_CONNECTIONS, tagsArr);
		              double activeConnections = getGaugeValue(CONNECTION_PROVIDER_PREFIX + ACTIVE_CONNECTIONS, tagsArr);
		              double idleConnections = getGaugeValue(CONNECTION_PROVIDER_PREFIX + IDLE_CONNECTIONS, tagsArr);
		              double pendingConnections = getGaugeValue(CONNECTION_PROVIDER_PREFIX + PENDING_CONNECTIONS, tagsArr);

		              if (totalConnections == 1 && activeConnections == 1 &&
		                      idleConnections == 0 && pendingConnections == 0) {
		                  metrics.set(true);
		              }
		          })
		          .metrics(clientMetricsEnabled)
		          .get()
		          .uri("/")
		          .responseContent()
		          .aggregate()
		          .asString()
		          .block(Duration.ofSeconds(30));

		assertTrue(latch.await(30, TimeUnit.SECONDS));
		assertTrue(metrics.get());
		String[] tagsArr = tags.get();
		assertNotNull(tagsArr);
		assertEquals(0, getGaugeValue(CONNECTION_PROVIDER_PREFIX + TOTAL_CONNECTIONS, tagsArr), 0.0);
		assertEquals(0, getGaugeValue(CONNECTION_PROVIDER_PREFIX + ACTIVE_CONNECTIONS, tagsArr), 0.0);
		assertEquals(0, getGaugeValue(CONNECTION_PROVIDER_PREFIX + IDLE_CONNECTIONS, tagsArr), 0.0);
		assertEquals(0, getGaugeValue(CONNECTION_PROVIDER_PREFIX + PENDING_CONNECTIONS, tagsArr), 0.0);

		fixed.disposeLater()
		     .block(Duration.ofSeconds(30));

		server.disposeNow();
	}


	private double getGaugeValue(String name, String[] tags) {
		Gauge gauge = registry.find(name).tags(tags).gauge();
		double result = -1;
		if (gauge != null) {
			result = gauge.value();
		}
		return result;
	}

}<|MERGE_RESOLUTION|>--- conflicted
+++ resolved
@@ -88,16 +88,8 @@
 
 		CountDownLatch latch = new CountDownLatch(1);
 
-<<<<<<< HEAD
-		String poolName = "test";
-		PooledConnectionProvider fixed = (PooledConnectionProvider) ConnectionProvider.create(poolName, 1);
+		PooledConnectionProvider fixed = (PooledConnectionProvider) provider;
 		AtomicReference<String[]> tags = new AtomicReference<>();
-=======
-		String namePrefix = CONNECTION_PROVIDER_PREFIX + ".test";
-		PooledConnectionProvider fixed = (PooledConnectionProvider) provider;
-		AtomicReference<String[]> tags1 = new AtomicReference<>();
-		AtomicReference<String[]> tags2 = new AtomicReference<>();
->>>>>>> d4b948c8
 
 		HttpClient.create(fixed)
 		          .port(server.port())
@@ -108,13 +100,8 @@
 
 		              PooledConnectionProvider.PoolKey key = (PooledConnectionProvider.PoolKey) fixed.channelPools.keySet().toArray()[0];
 		              InetSocketAddress sa = (InetSocketAddress) conn.channel().remoteAddress();
-<<<<<<< HEAD
-		              String[] tagsArr = new String[]{ID, key.hashCode() + "", REMOTE_ADDRESS, sa.getHostString() + ":" + sa.getPort(), POOL_NAME, poolName};
+		              String[] tagsArr = new String[]{ID, key.hashCode() + "", REMOTE_ADDRESS, sa.getHostString() + ":" + sa.getPort(), POOL_NAME, "test"};
 		              tags.set(tagsArr);
-=======
-		              String[] tagsArr = new String[]{ID, key.hashCode() + "", REMOTE_ADDRESS, sa.getHostString() + ":" + sa.getPort(), POOL_NAME, "test"};
-		              tags1.set(tagsArr);
->>>>>>> d4b948c8
 
 		              double totalConnections = getGaugeValue(CONNECTION_PROVIDER_PREFIX + TOTAL_CONNECTIONS, tagsArr);
 		              double activeConnections = getGaugeValue(CONNECTION_PROVIDER_PREFIX + ACTIVE_CONNECTIONS, tagsArr);
