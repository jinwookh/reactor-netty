/*
 * Copyright (c) 2011-Present VMware, Inc. or its affiliates, All Rights Reserved.
 *
 * Licensed under the Apache License, Version 2.0 (the "License");
 * you may not use this file except in compliance with the License.
 * You may obtain a copy of the License at
 *
 *       https://www.apache.org/licenses/LICENSE-2.0
 *
 * Unless required by applicable law or agreed to in writing, software
 * distributed under the License is distributed on an "AS IS" BASIS,
 * WITHOUT WARRANTIES OR CONDITIONS OF ANY KIND, either express or implied.
 * See the License for the specific language governing permissions and
 * limitations under the License.
 */

package reactor.netty.http.client;

import java.io.IOException;
import java.lang.reflect.Field;
import java.net.InetSocketAddress;
import java.net.URI;
import java.net.URISyntaxException;
import java.nio.ByteBuffer;
import java.nio.channels.ServerSocketChannel;
import java.nio.channels.SocketChannel;
import java.nio.charset.Charset;
import java.nio.charset.StandardCharsets;
import java.nio.file.Path;
import java.nio.file.Paths;
import java.security.cert.CertificateException;
import java.time.Duration;
import java.util.List;
import java.util.Objects;
import java.util.Set;
import java.util.concurrent.ConcurrentHashMap;
import java.util.concurrent.ConcurrentSkipListSet;
import java.util.concurrent.CountDownLatch;
import java.util.concurrent.ExecutorService;
import java.util.concurrent.Executors;
import java.util.concurrent.Future;
import java.util.concurrent.ThreadLocalRandom;
import java.util.concurrent.TimeUnit;
import java.util.concurrent.TimeoutException;
import java.util.concurrent.atomic.AtomicBoolean;
import java.util.concurrent.atomic.AtomicInteger;
import java.util.concurrent.atomic.AtomicReference;
import java.util.function.BiFunction;
import java.util.function.Consumer;
import javax.net.ssl.SSLException;

import io.netty.buffer.ByteBuf;
import io.netty.buffer.ByteBufAllocator;
import io.netty.buffer.Unpooled;
import io.netty.channel.Channel;
import io.netty.channel.ChannelId;
import io.netty.channel.group.ChannelGroup;
import io.netty.channel.group.DefaultChannelGroup;
import io.netty.channel.unix.DomainSocketAddress;
import io.netty.handler.codec.http.DefaultFullHttpResponse;
import io.netty.handler.codec.http.HttpClientCodec;
import io.netty.handler.codec.http.HttpContentDecompressor;
import io.netty.handler.codec.http.HttpHeaderNames;
import io.netty.handler.codec.http.HttpHeaderValues;
import io.netty.handler.codec.http.HttpHeaders;
import io.netty.handler.codec.http.HttpMethod;
import io.netty.handler.codec.http.HttpObjectDecoder;
import io.netty.handler.codec.http.HttpResponseEncoder;
import io.netty.handler.codec.http.HttpResponseStatus;
import io.netty.handler.codec.http.HttpVersion;
import io.netty.handler.logging.LogLevel;
import io.netty.handler.ssl.SslContext;
import io.netty.handler.ssl.SslContextBuilder;
import io.netty.handler.ssl.util.InsecureTrustManagerFactory;
import io.netty.handler.ssl.util.SelfSignedCertificate;
import io.netty.util.CharsetUtil;
import io.netty.util.concurrent.DefaultEventExecutor;
import org.junit.After;
import org.junit.Assert;
import org.junit.Test;
import org.reactivestreams.Publisher;
import reactor.core.publisher.DirectProcessor;
import reactor.core.publisher.Flux;
import reactor.core.publisher.Mono;
import reactor.core.publisher.MonoProcessor;
import reactor.netty.ByteBufFlux;
import reactor.netty.ByteBufMono;
import reactor.netty.Connection;
import reactor.netty.DisposableServer;
import reactor.netty.FutureMono;
import reactor.netty.SocketUtils;
import reactor.netty.http.server.HttpServer;
import reactor.netty.resources.ConnectionProvider;
import reactor.netty.resources.LoopResources;
import reactor.netty.tcp.SslProvider;
import reactor.netty.tcp.TcpServer;
import reactor.netty.transport.TransportConfig;
import reactor.test.StepVerifier;
import reactor.util.Logger;
import reactor.util.Loggers;
import reactor.util.concurrent.Queues;
import reactor.util.context.Context;
import reactor.util.function.Tuple2;
import reactor.util.function.Tuples;

import static org.assertj.core.api.Assertions.assertThat;

/**
 * @author Stephane Maldini
 * @since 0.6
 */
public class HttpClientTest {

	static final Logger log = Loggers.getLogger(HttpClientTest.class);

	private DisposableServer disposableServer;

	@After
	public void tearDown() {
		if (disposableServer != null) {
			disposableServer.disposeNow();
		}
	}

	@Test
	public void abort() {
		disposableServer =
				TcpServer.create()
				         .port(0)
				         .handle((in, out) ->
				                 in.receive()
				                   .take(1)
				                   .thenMany(Flux.defer(() ->
				                           out.withConnection(c ->
				                                   c.addHandlerFirst(new HttpResponseEncoder()))
				                              .sendObject(new DefaultFullHttpResponse(HttpVersion.HTTP_1_1,
				                                                                      HttpResponseStatus.ACCEPTED))
				                              .then(Mono.delay(Duration.ofSeconds(2)).then()))))
				         .wiretap(true)
				         .bindNow();

		ConnectionProvider pool = ConnectionProvider.create("abort", 1);

		HttpClient client = createHttpClientForContextWithPort(pool);

		client.get()
		      .uri("/")
		      .responseSingle((r, buf) -> Mono.just(r.status().code()))
		      .log()
		      .block(Duration.ofSeconds(30));

		client.get()
		      .uri("/")
		      .responseContent()
		      .log()
		      .blockLast(Duration.ofSeconds(30));

		client.get()
		      .uri("/")
		      .responseContent()
		      .log()
		      .blockLast(Duration.ofSeconds(30));

		pool.dispose();
	}

	/** This ensures that non-default values for the HTTP request line are visible for parsing. */
	@Test
	public void postVisibleToOnRequest() {
		disposableServer =
				HttpServer.create()
				          .port(0)
				          .route(r -> r.post("/foo", (in, out) -> out.sendString(Flux.just("bar"))))
				          .bindNow();

		final AtomicReference<HttpMethod> method = new AtomicReference<>();
		final AtomicReference<String> path = new AtomicReference<>();

		final HttpClientResponse response =
				createHttpClientForContextWithPort()
				        .doOnRequest((req, con) -> {
				            method.set(req.method());
				            path.set(req.path());
				        })
				        .post()
				        .uri("/foo")
				        .send(ByteBufFlux.fromString(Mono.just("bar")))
				        .response()
				        .block(Duration.ofSeconds(30));

		assertThat(response).isNotNull();
		assertThat(response.status()).isEqualTo(HttpResponseStatus.OK);
		assertThat(method.get()).isEqualTo(HttpMethod.POST);
		// req.path() returns the decoded path, without a leading "/"
		assertThat(path.get()).isEqualTo("foo");
	}

	@Test
	public void userIssue() throws Exception {
		final ConnectionProvider pool = ConnectionProvider.create("userIssue", 1);
		CountDownLatch latch = new CountDownLatch(3);
		Set<String> localAddresses = ConcurrentHashMap.newKeySet();
		disposableServer =
				HttpServer.create()
				          .port(8080)
				          .route(r -> r.post("/",
				                  (req, resp) -> req.receive()
				                                    .asString()
				                                    .flatMap(data -> {
				                                        latch.countDown();
				                                        return resp.status(200)
				                                                   .send();
				                                    })))
				          .wiretap(true)
				          .bindNow();

		final HttpClient client = createHttpClientForContextWithAddress(pool);

		Flux.just("1", "2", "3")
		    .concatMap(data ->
		            client.doOnResponse((res, conn) ->
		                    localAddresses.add(conn.channel()
		                                           .localAddress()
		                                           .toString()))
		                  .post()
		                  .uri("/")
		                  .send(ByteBufFlux.fromString(Flux.just(data)))
		                  .responseContent())
		    .subscribe();


		latch.await();
		pool.dispose();
		System.out.println("Local Addresses used: " + localAddresses);
	}

	@Test
	public void testClientReuseIssue405(){
		disposableServer =
				HttpServer.create()
				          .port(0)
				          .handle((in,out)->out.sendString(Flux.just("hello")))
				          .wiretap(true)
				          .bindNow();

		ConnectionProvider pool = ConnectionProvider.create("testClientReuseIssue405", 1);
		HttpClient httpClient = createHttpClientForContextWithPort(pool);

		Mono<String> mono1 =
				httpClient.get()
				          .responseSingle((r, buf) -> buf.asString())
				          .log("mono1");

		Mono<String> mono2 =
				httpClient.get()
				          .responseSingle((r, buf) -> buf.asString())
				          .log("mono1");

		StepVerifier.create(Flux.zip(mono1,mono2))
		            .expectNext(Tuples.of("hello","hello"))
		            .expectComplete()
		            .verify(Duration.ofSeconds(20));

		pool.dispose();
	}

	@Test
	public void backpressured() throws Exception {
		Path resource = Paths.get(getClass().getResource("/public").toURI());
		disposableServer = HttpServer.create()
		                             .port(0)
		                             .route(routes -> routes.directory("/test", resource))
		                             .wiretap(true)
		                             .bindNow();

		ByteBufFlux remote =
				createHttpClientForContextWithPort()
				        .get()
				        .uri("/test/test.css")
				        .responseContent();

		Mono<String> page = remote.asString()
		                          .limitRate(1)
		                          .reduce(String::concat);

		Mono<String> cancelledPage = remote.asString()
		                                   .take(5)
		                                   .limitRate(1)
		                                   .reduce(String::concat);

		page.block(Duration.ofSeconds(30));
		cancelledPage.block(Duration.ofSeconds(30));
		page.block(Duration.ofSeconds(30));
	}

	@Test
	public void serverInfiniteClientClose() throws Exception {
		CountDownLatch latch = new CountDownLatch(1);
		disposableServer =
				HttpServer.create()
				          .port(0)
				          .handle((req, resp) -> {
				          	req.withConnection(cn -> cn.onDispose(latch::countDown));

				                  return Flux.interval(Duration.ofSeconds(1))
				                             .flatMap(d -> resp.sendObject(Unpooled.EMPTY_BUFFER));
				          })
				          .wiretap(true)
				          .bindNow();

		createHttpClientForContextWithPort()
		        .get()
		        .uri("/")
		        .response()
		        .block();

		latch.await();
	}

	@Test
	public void simpleTestHttps() {
		StepVerifier.create(HttpClient.create()
		                              .wiretap(true)
		                              .get()
		                              .uri("https://example.com")
		                              .response((r, buf) -> Mono.just(r.status().code())))
		            .expectNextMatches(status -> status >= 200 && status < 400)
		            .expectComplete()
		            .verify();

		StepVerifier.create(HttpClient.create()
		                              .wiretap(true)
		                              .get()
		                              .uri("https://example.com")
		                              .response((r, buf) -> Mono.just(r.status().code())))
		            .expectNextMatches(status -> status >= 200 && status < 400)
		            .expectComplete()
		            .verify();
	}

	@Test
	public void prematureCancel() {
		DirectProcessor<Void> signal = DirectProcessor.create();
		disposableServer =
				TcpServer.create()
				         .host("localhost")
				         .port(0)
				         .handle((in, out) -> {
				             signal.onComplete();
				             return out.withConnection(c -> c.addHandlerFirst(new HttpResponseEncoder()))
				                       .sendObject(Mono.delay(Duration.ofSeconds(2))
				                                       .map(t -> new DefaultFullHttpResponse(HttpVersion.HTTP_1_1,
				                                                                             HttpResponseStatus.PROCESSING)))
				                       .neverComplete();
				         })
				         .wiretap(true)
				         .bindNow(Duration.ofSeconds(30));

		StepVerifier.create(
				createHttpClientForContextWithAddress()
				        .get()
				        .uri("/")
				        .responseContent()
				        .timeout(signal))
				    .verifyError(TimeoutException.class);
	}

	@Test
	public void gzip() {
		String content = "HELLO WORLD";

		disposableServer =
				HttpServer.create()
				          .compress(true)
				          .port(0)
				          .handle((req, res) -> res.sendString(Mono.just(content)))
				          .bindNow();

		//verify gzip is negotiated (when no decoder)
		StepVerifier.create(
				createHttpClientForContextWithPort()
				        .headers(h -> h.add("Accept-Encoding", "gzip")
				                       .add("Accept-Encoding", "deflate"))
				        .followRedirect(true)
				        .get()
				        .response((r, buf) -> buf.aggregate()
				                                 .asString()
				                                 .zipWith(Mono.just(r.responseHeaders()
				                                                     .get("Content-Encoding", "")))
				                                 .zipWith(Mono.just(r))))
				    .expectNextMatches(tuple -> {
				            String content1 = tuple.getT1().getT1();
				            return !content1.equals(content)
				                   && "gzip".equals(tuple.getT1().getT2());
				    })
				    .expectComplete()
				    .verify(Duration.ofSeconds(30));

		//verify decoder does its job and removes the header
		StepVerifier.create(
				createHttpClientForContextWithPort()
				        .followRedirect(true)
				        .headers(h -> h.add("Accept-Encoding", "gzip")
				                       .add("Accept-Encoding", "deflate"))
				        .doOnRequest((req, conn) ->
				                conn.addHandlerFirst("gzipDecompressor", new HttpContentDecompressor()))
				        .get()
				        .response((r, buf) -> buf.aggregate()
				                                 .asString()
				                                 .zipWith(Mono.just(r.responseHeaders()
				                                                     .get("Content-Encoding", "")))
				                                 .zipWith(Mono.just(r))))
				    .expectNextMatches(tuple -> {
				            String content1 = tuple.getT1().getT1();
				            return content1.equals(content)
				                   && "".equals(tuple.getT1().getT2());
				    })
				    .expectComplete()
				    .verify(Duration.ofSeconds(30));
	}

	@Test
	public void gzipEnabled() {
		doTestGzip(true);
	}

	@Test
	public void gzipDisabled() {
		doTestGzip(false);
	}

	private void doTestGzip(boolean gzipEnabled) {
		String expectedResponse = gzipEnabled ? "gzip" : "no gzip";
		disposableServer =
				HttpServer.create()
				          .port(0)
				          .handle((req,res) -> res.sendString(Mono.just(req.requestHeaders()
				                                                           .get(HttpHeaderNames.ACCEPT_ENCODING,
				                                                                "no gzip"))))
				          .wiretap(true)
				          .bindNow();
		HttpClient client = createHttpClientForContextWithPort();

		if (gzipEnabled){
			client = client.compress(true);
		}

		StepVerifier.create(client.get()
		                          .uri("/")
		                          .response((r, buf) -> buf.asString()
		                                                   .elementAt(0)
		                                                   .zipWith(Mono.just(r))))
		            .expectNextMatches(tuple -> expectedResponse.equals(tuple.getT1()))
		            .expectComplete()
		            .verify(Duration.ofSeconds(30));
	}

	@Test
	public void testUserAgent() {
		disposableServer =
				HttpServer.create()
				          .port(0)
				          .handle((req, resp) -> {
				                  Assert.assertTrue("" + req.requestHeaders()
				                                            .get(HttpHeaderNames.USER_AGENT),
				                                   req.requestHeaders()
				                                       .contains(HttpHeaderNames.USER_AGENT) &&
				                                   req.requestHeaders()
				                                      .get(HttpHeaderNames.USER_AGENT)
				                                      .equals(HttpClient.USER_AGENT));

				                  return req.receive().then();
				          })
				          .wiretap(true)
				          .bindNow();

		createHttpClientForContextWithPort()
		        .get()
		        .uri("/")
		        .responseContent()
		        .blockLast();
	}

	@Test
	public void gettingOptionsDuplicates() {
		HttpClient client1 = HttpClient.create();
		HttpClient client2 = client1.host("example.com")
		                            .wiretap(true)
		                            .port(123)
		                            .compress(true);
		assertThat(client2)
				.isNotSameAs(client1)
				.isNotSameAs(((HttpClientConnect) client2).duplicate());
	}

	@Test
	public void sslExchangeRelativeGet() throws CertificateException, SSLException {
		SelfSignedCertificate ssc = new SelfSignedCertificate();
		SslContext sslServer = SslContextBuilder.forServer(ssc.certificate(), ssc.privateKey())
		                                        .build();
		SslContext sslClient = SslContextBuilder.forClient()
		                                        .trustManager(InsecureTrustManagerFactory.INSTANCE)
		                                        .build();

		disposableServer =
				HttpServer.create()
				          .secure(ssl -> ssl.sslContext(sslServer))
				          .handle((req, resp) -> resp.sendString(Flux.just("hello ", req.uri())))
				          .wiretap(true)
				          .bindNow();


		String responseString =
				createHttpClientForContextWithAddress()
				          .secure(ssl -> ssl.sslContext(sslClient))
				          .get()
				          .uri("/foo")
				          .responseSingle((res, buf) -> buf.asString(CharsetUtil.UTF_8))
				          .block(Duration.ofMillis(200));

		assertThat(responseString).isEqualTo("hello /foo");
	}

	@Test
	public void sslExchangeAbsoluteGet() throws CertificateException, SSLException {
		SelfSignedCertificate ssc = new SelfSignedCertificate();
		SslContext sslServer = SslContextBuilder.forServer(ssc.certificate(), ssc.privateKey()).build();
		SslContext sslClient = SslContextBuilder.forClient()
		                                        .trustManager(InsecureTrustManagerFactory.INSTANCE).build();

		disposableServer =
				HttpServer.create()
				          .secure(ssl -> ssl.sslContext(sslServer))
				          .handle((req, resp) -> resp.sendString(Flux.just("hello ", req.uri())))
				          .wiretap(true)
				          .bindNow();

		String responseString = createHttpClientForContextWithAddress()
		                                .secure(ssl -> ssl.sslContext(sslClient))
		                                .get()
		                                .uri("/foo")
		                                .responseSingle((res, buf) -> buf.asString(CharsetUtil.UTF_8))
		                                .block();

		assertThat(responseString).isEqualTo("hello /foo");
	}

	@Test
	public void secureSendFile()
			throws CertificateException, SSLException, URISyntaxException {
		Path largeFile = Paths.get(getClass().getResource("/largeFile.txt").toURI());
		SelfSignedCertificate ssc = new SelfSignedCertificate();
		SslContext sslServer = SslContextBuilder.forServer(ssc.certificate(), ssc.privateKey()).build();
		SslContext sslClient = SslContextBuilder.forClient()
		                                        .trustManager(InsecureTrustManagerFactory.INSTANCE).build();
		AtomicReference<String> uploaded = new AtomicReference<>();

		disposableServer =
				HttpServer.create()
				          .port(9090)
				          .secure(ssl -> ssl.sslContext(sslServer))
				          .route(r -> r.post("/upload", (req, resp) ->
				                  req.receive()
				                     .aggregate()
				                     .asString(StandardCharsets.UTF_8)
				                     .log()
				                     .doOnNext(uploaded::set)
				                     .then(resp.status(201).sendString(Mono.just("Received File")).then())))
				          .wiretap(true)
				          .bindNow();

		Tuple2<String, Integer> response =
				createHttpClientForContextWithAddress()
				        .secure(ssl -> ssl.sslContext(sslClient))
				        .post()
				        .uri("/upload")
				        .send((r, out) -> out.sendFile(largeFile))
				        .responseSingle((res, buf) -> buf.asString()
				                                         .zipWith(Mono.just(res.status().code())))
				        .block(Duration.ofSeconds(30));

		assertThat(response).isNotNull();
		assertThat(response.getT2()).isEqualTo(201);
		assertThat(response.getT1()).isEqualTo("Received File");

		assertThat(uploaded.get())
		                   .startsWith("This is an UTF-8 file that is larger than 1024 bytes. " +
		                           "It contains accents like é.")
		                   .contains("1024 mark here -><- 1024 mark here")
		                   .endsWith("End of File");
	}

	@Test
	public void chunkedSendFile() throws URISyntaxException {
		Path largeFile = Paths.get(getClass().getResource("/largeFile.txt").toURI());
		AtomicReference<String> uploaded = new AtomicReference<>();

		disposableServer =
				HttpServer.create()
				          .host("localhost")
				          .route(r -> r.post("/upload", (req, resp) ->
				                  req.receive()
				                    .aggregate()
				                    .asString(StandardCharsets.UTF_8)
				                    .doOnNext(uploaded::set)
				                    .then(resp.status(201)
				                              .sendString(Mono.just("Received File"))
				                              .then())))
				          .wiretap(true)
				          .bindNow();

		Tuple2<String, Integer> response =
				createHttpClientForContextWithAddress()
				        .post()
				        .uri("/upload")
				        .send((r, out) -> out.sendFile(largeFile))
				        .responseSingle((res, buf) -> buf.asString()
				                                         .zipWith(Mono.just(res.status().code())))
				        .block(Duration.ofSeconds(30));

		assertThat(response).isNotNull();
		assertThat(response.getT2()).isEqualTo(201);
		assertThat(response.getT1()).isEqualTo("Received File");

		assertThat(uploaded.get())
		                   .startsWith("This is an UTF-8 file that is larger than 1024 bytes. " +
		                           "It contains accents like é.")
		                   .contains("1024 mark here -><- 1024 mark here")
		                   .endsWith("End of File");
	}

	@Test
	public void test() throws Exception {
		disposableServer =
				HttpServer.create()
				          .host("localhost")
				          .route(r -> r.put("/201", (req, res) -> res.addHeader("Content-Length", "0")
				                                                     .status(HttpResponseStatus.CREATED)
				                                                     .sendHeaders())
				                       .put("/204", (req, res) -> res.status(HttpResponseStatus.NO_CONTENT)
				                                                     .sendHeaders())
				                       .get("/200", (req, res) -> res.addHeader("Content-Length", "0")
				                                                     .sendHeaders()))
				          .bindNow();

		CountDownLatch latch = new CountDownLatch(3);
		AtomicInteger onReq = new AtomicInteger();
		AtomicInteger afterReq = new AtomicInteger();
		AtomicInteger onResp = new AtomicInteger();
		createHttpClientForContextWithAddress()
		        .doOnRequest((r, c) -> onReq.getAndIncrement())
		        .doAfterRequest((r, c) -> afterReq.getAndIncrement())
		        .doOnResponse((r, c) -> onResp.getAndIncrement())
		        .doAfterResponseSuccess((r, c) -> latch.countDown())
		        .put()
		        .uri("/201")
		        .responseContent()
		        .blockLast();

		createHttpClientForContextWithAddress()
		        .doOnRequest((r, c) -> onReq.getAndIncrement())
		        .doAfterRequest((r, c) -> afterReq.getAndIncrement())
		        .doOnResponse((r, c) -> onResp.getAndIncrement())
		        .doAfterResponseSuccess((r, c) -> latch.countDown())
		        .put()
		        .uri("/204")
		        .responseContent()
		        .blockLast(Duration.ofSeconds(30));

		createHttpClientForContextWithAddress()
		        .doOnRequest((r, c) -> onReq.getAndIncrement())
		        .doAfterRequest((r, c) -> afterReq.getAndIncrement())
		        .doOnResponse((r, c) -> onResp.getAndIncrement())
		        .doAfterResponseSuccess((r, c) -> latch.countDown())
		        .get()
		        .uri("/200")
		        .responseContent()
		        .blockLast(Duration.ofSeconds(30));

		assertThat(latch.await(30, TimeUnit.SECONDS)).isTrue();
		assertThat(onReq.get()).isEqualTo(3);
		assertThat(afterReq.get()).isEqualTo(3);
		assertThat(onResp.get()).isEqualTo(3);
	}

	@Test
	public void testDeferredUri() {
		disposableServer =
				HttpServer.create()
				          .host("localhost")
				          .route(r -> r.get("/201", (req, res) -> res.addHeader
				                  ("Content-Length", "0")
				                                                     .status(HttpResponseStatus.CREATED)
				                                                     .sendHeaders())
				                       .get("/204", (req, res) -> res.status
				                               (HttpResponseStatus.NO_CONTENT)
				                                                     .sendHeaders())
				                       .get("/200", (req, res) -> res.addHeader("Content-Length", "0")
				                                                     .sendHeaders()))
				          .bindNow();

		AtomicInteger i = new AtomicInteger();
		createHttpClientForContextWithAddress()
		        .observe((c, s) -> log.info(s + "" + c))
		        .get()
		        .uri(Mono.fromCallable(() -> {
		            switch (i.incrementAndGet()) {
		                case 1: return "/201";
		                case 2: return "/204";
		                case 3: return "/200";
		                default: return null;
		            }
		        }))
		        .responseContent()
		        .repeat(4)
		        .blockLast();
	}

	@Test
	public void testDeferredHeader() {
		disposableServer =
				HttpServer.create()
				          .host("localhost")
				          .route(r -> r.get("/201", (req, res) -> res.addHeader
				                  ("Content-Length", "0")
				                                                     .status(HttpResponseStatus.CREATED)
				                                                     .sendHeaders()))
				          .bindNow();

		createHttpClientForContextWithAddress()
		        .headersWhen(h -> Mono.just(h.set("test", "test")).delayElement(Duration.ofSeconds(2)))
		        .observe((c, s) -> log.debug(s + "" + c))
		        .get()
		        .uri("/201")
		        .responseContent()
		        .repeat(4)
		        .blockLast();
	}

	@Test
	@SuppressWarnings("CollectionUndefinedEquality")
	public void testCookie() {
		disposableServer =
				HttpServer.create()
				          .host("localhost")
				          .route(r -> r.get("/201",
				                  (req, res) -> res.addHeader("test",
				                                              req.cookies()
				                                                 // Suppressed "CollectionUndefinedEquality", the CharSequence is String
				                                                 .get("test")
				                                                 .stream()
				                                                 .findFirst()
				                                                 .get()
				                                                 .value())
				                                   .status(HttpResponseStatus.CREATED)
				                                   .sendHeaders()))
				          .bindNow();

		createHttpClientForContextWithAddress()
		        .cookie("test", c -> c.setValue("lol"))
		        .get()
		        .uri("/201")
		        .responseContent()
		        .blockLast();
	}

	@Test
	public void closePool() {
		ConnectionProvider pr = ConnectionProvider.create("closePool", 1);
		disposableServer =
				HttpServer.create()
				          .port(0)
				          .handle((in, out) ->  out.sendString(Mono.just("test")
				                                                   .delayElement(Duration.ofMillis(100))
				                                                   .repeat()))
				          .wiretap(true)
				          .bindNow();

		Flux<String> ws = createHttpClientForContextWithPort(pr)
		                          .get()
		                          .uri("/")
		                          .responseContent()
		                          .asString();

		List<String> expected =
				Flux.range(1, 20)
				    .map(v -> "test")
				    .collectList()
				    .block();
		Assert.assertNotNull(expected);

		StepVerifier.create(
				Flux.range(1, 10)
				    .concatMap(i -> ws.take(2)
				                      .log()))
				    .expectNextSequence(expected)
				    .expectComplete()
				    .verify();

		pr.dispose();
	}

	@Test
	public void testIssue303() {
		disposableServer =
				HttpServer.create()
				          .port(0)
				          .handle((req, resp) -> resp.sendString(Mono.just("OK")))
				          .wiretap(true)
				          .bindNow();

		Mono<String> content =
				createHttpClientForContextWithPort()
				        .request(HttpMethod.GET)
				        .uri("/")
				        .send(ByteBufFlux.fromInbound(Mono.defer(() -> Mono.just("Hello".getBytes(Charset.defaultCharset())))))
				        .responseContent()
				        .aggregate()
				        .asString();

		StepVerifier.create(content)
		            .expectNextMatches("OK"::equals)
		            .expectComplete()
		            .verify(Duration.ofSeconds(30));
	}

	private HttpClient createHttpClientForContextWithAddress() {
		return createHttpClientForContextWithAddress(null);
	}

	private HttpClient createHttpClientForContextWithAddress(ConnectionProvider pool) {
		HttpClient client;
		if (pool == null) {
			client = HttpClient.create();
		}
		else {
			client = HttpClient.create(pool);
		}
		return client.remoteAddress(disposableServer::address)
		             .wiretap(true);
	}

	private HttpClient createHttpClientForContextWithPort() {
		return createHttpClientForContextWithPort(null);
	}

	private HttpClient createHttpClientForContextWithPort(ConnectionProvider pool) {
		HttpClient client;
		if (pool == null) {
			client = HttpClient.create();
		}
		else {
			client = HttpClient.create(pool);
		}
		return client.port(disposableServer.port())
		             .wiretap(true);
	}

	@Test
	public void testIssue361() {
		disposableServer =
				HttpServer.create()
				          .port(0)
				          .handle((req, res) -> req.receive()
				                                   .aggregate()
				                                   .asString()
				          .flatMap(s -> res.sendString(Mono.just(s))
				                           .then()))
				          .bindNow();

		assertThat(disposableServer).isNotNull();

		ConnectionProvider connectionProvider = ConnectionProvider.create("testIssue361", 1);
		HttpClient client = createHttpClientForContextWithPort(connectionProvider);

		String response = client.post()
		                        .uri("/")
		                        .send(ByteBufFlux.fromString(Mono.just("test")
		                                         .then(Mono.error(new Exception("error")))))
		                        .responseContent()
		                        .aggregate()
		                        .asString()
		                        .onErrorResume(t -> Mono.just(t.getMessage()))
		                        .block(Duration.ofSeconds(30));

		assertThat(response).isEqualTo("error");

		response = client.post()
		                 .uri("/")
		                 .send(ByteBufFlux.fromString(Mono.just("test")))
		                 .responseContent()
		                 .aggregate()
		                 .asString()
		                 .block(Duration.ofSeconds(30));

		assertThat(response).isEqualTo("test");

		connectionProvider.dispose();
	}

	@Test
	public void testIssue473() throws Exception {
		SelfSignedCertificate cert = new SelfSignedCertificate();
		SslContextBuilder serverSslContextBuilder =
				SslContextBuilder.forServer(cert.certificate(), cert.privateKey());
		disposableServer =
				HttpServer.create()
				          .port(0)
				          .wiretap(true)
				          .secure(spec -> spec.sslContext(serverSslContextBuilder))
				          .bindNow();

		StepVerifier.create(
				HttpClient.create(ConnectionProvider.newConnection())
				          .secure()
				          .websocket()
				          .uri("wss://" + disposableServer.host() + ":" + disposableServer.port())
				          .handle((in, out) -> Mono.empty()))
				    .expectErrorMatches(t -> t.getCause() instanceof CertificateException)
				.verify(Duration.ofSeconds(30));
	}

	@Test
	public void testIssue407_1() throws Exception {
		SelfSignedCertificate cert = new SelfSignedCertificate();
		disposableServer =
				HttpServer.create()
				          .port(0)
				          .secure(spec -> spec.sslContext(
				                  SslContextBuilder.forServer(cert.certificate(), cert.privateKey())))
				          .handle((req, res) -> res.sendString(Mono.just("test")))
				          .wiretap(true)
				          .bindNow(Duration.ofSeconds(30));

		ConnectionProvider provider = ConnectionProvider.create("testIssue407_1", 1);
		HttpClient client =
				createHttpClientForContextWithAddress(provider)
				        .secure(spec -> spec.sslContext(
				                SslContextBuilder.forClient()
				                                 .trustManager(InsecureTrustManagerFactory.INSTANCE)));

		AtomicReference<Channel> ch1 = new AtomicReference<>();
		StepVerifier.create(client.doOnConnected(c -> ch1.set(c.channel()))
				                  .get()
				                  .uri("/1")
				                  .responseContent()
				                  .aggregate()
				                  .asString())
				    .expectNextMatches("test"::equals)
				    .expectComplete()
				    .verify(Duration.ofSeconds(30));

		AtomicReference<Channel> ch2 = new AtomicReference<>();
		StepVerifier.create(client.doOnConnected(c -> ch2.set(c.channel()))
				                  .post()
				                  .uri("/2")
				                  .send(ByteBufFlux.fromString(Mono.just("test")))
				                  .responseContent()
				                  .aggregate()
				                  .asString())
				    .expectNextMatches("test"::equals)
				    .expectComplete()
				    .verify(Duration.ofSeconds(30));

		AtomicReference<Channel> ch3 = new AtomicReference<>();
		StepVerifier.create(
				client.doOnConnected(c -> ch3.set(c.channel()))
				      .secure(spec -> spec.sslContext(
				              SslContextBuilder.forClient()
				                               .trustManager(InsecureTrustManagerFactory.INSTANCE))
				                          .defaultConfiguration(SslProvider.DefaultConfigurationType.TCP))
				      .post()
				      .uri("/3")
				      .responseContent()
				      .aggregate()
				      .asString())
				    .expectNextMatches("test"::equals)
				    .expectComplete()
				    .verify(Duration.ofSeconds(30));

		assertThat(ch1.get()).isSameAs(ch2.get());
		assertThat(ch1.get()).isNotSameAs(ch3.get());

		provider.disposeLater()
		        .block(Duration.ofSeconds(30));
	}

	@Test
	public void testIssue407_2() throws Exception {
		SelfSignedCertificate cert = new SelfSignedCertificate();
		disposableServer =
				HttpServer.create()
				          .port(0)
				          .secure(spec -> spec.sslContext(
				                  SslContextBuilder.forServer(cert.certificate(), cert.privateKey())))
				          .handle((req, res) -> res.sendString(Mono.just("test")))
				          .wiretap(true)
				          .bindNow(Duration.ofSeconds(30));

		SslContextBuilder clientSslContextBuilder =
				SslContextBuilder.forClient()
				                 .trustManager(InsecureTrustManagerFactory.INSTANCE);
		ConnectionProvider provider = ConnectionProvider.create("testIssue407_2", 1);
		HttpClient client =
				createHttpClientForContextWithAddress(provider)
				        .secure(spec -> spec.sslContext(clientSslContextBuilder));

		AtomicReference<Channel> ch1 = new AtomicReference<>();
		StepVerifier.create(client.doOnConnected(c -> ch1.set(c.channel()))
				                  .get()
				                  .uri("/1")
				                  .responseContent()
				                  .aggregate()
				                  .asString())
				    .expectNextMatches("test"::equals)
				    .expectComplete()
				    .verify(Duration.ofSeconds(30));

		AtomicReference<Channel> ch2 = new AtomicReference<>();
		StepVerifier.create(client.doOnConnected(c -> ch2.set(c.channel()))
				                  .post()
				                  .uri("/2")
				                  .send(ByteBufFlux.fromString(Mono.just("test")))
				                  .responseContent()
				                  .aggregate()
				                  .asString())
				    .expectNextMatches("test"::equals)
				    .expectComplete()
				    .verify(Duration.ofSeconds(30));

		AtomicReference<Channel> ch3 = new AtomicReference<>();
		StepVerifier.create(
				client.doOnConnected(c -> ch3.set(c.channel()))
				      .secure(spec -> spec.sslContext(clientSslContextBuilder)
				                          .defaultConfiguration(SslProvider.DefaultConfigurationType.TCP))
				      .post()
				      .uri("/3")
				      .responseContent()
				      .aggregate()
				      .asString())
				    .expectNextMatches("test"::equals)
				    .expectComplete()
				    .verify(Duration.ofSeconds(30));

		assertThat(ch1.get()).isSameAs(ch2.get());
		assertThat(ch1.get()).isNotSameAs(ch3.get());

		provider.disposeLater()
		        .block(Duration.ofSeconds(30));
	}


	@Test
	public void testClientContext() throws Exception {
		doTestClientContext(HttpClient.create());
		doTestClientContext(HttpClient.create(ConnectionProvider.newConnection()));
	}

	private void doTestClientContext(HttpClient client) throws Exception {
		CountDownLatch latch = new CountDownLatch(4);

		disposableServer =
				HttpServer.create()
				          .port(0)
				          .handle((req, res) -> res.send(req.receive().retain()))
				          .wiretap(true)
				          .bindNow();

		StepVerifier.create(
				client.port(disposableServer.port())
				      .doOnRequest((req, c) -> {
				          if (req.currentContext().hasKey("test")) {
				              latch.countDown();
				          }
				      })
				      .doAfterRequest((req, c) -> {
				          if (req.currentContext().hasKey("test")) {
				              latch.countDown();
				          }
				      })
				      .doOnResponse((res, c) -> {
				          if (res.currentContext().hasKey("test")) {
				              latch.countDown();
				          }
				      })
				      .doAfterResponseSuccess((req, c) -> {
				          if (req.currentContext().hasKey("test")) {
				              latch.countDown();
				          }
				      })
				      .post()
				      .send((req, out) ->
				          out.sendString(Mono.subscriberContext()
				                             .map(ctx -> ctx.getOrDefault("test", "fail"))))
				      .responseContent()
				      .asString()
				      .subscriberContext(Context.of("test", "success")))
				    .expectNext("success")
				    .expectComplete()
				    .verify(Duration.ofSeconds(30));

		assertThat(latch.await(30, TimeUnit.SECONDS)).isEqualTo(true);
	}

	@Test
	public void doOnError() {
		disposableServer =
				HttpServer.create()
				          .port(0)
				          .handle((req, resp) -> {
				              if (req.requestHeaders().contains("during")) {
				                  return resp.sendString(Flux.just("test").hide())
				                             .then(Mono.error(new RuntimeException("test")));
				              }
				              throw new RuntimeException("test");
				          })
				          .bindNow();

		AtomicReference<String> requestError1 = new AtomicReference<>();
		AtomicReference<String> responseError1 = new AtomicReference<>();

		Mono<String> content =
				createHttpClientForContextWithPort()
				        .headers(h -> h.add("before", "test"))
				        .doOnRequestError((req, err) ->
				            requestError1.set(req.currentContext().getOrDefault("test", "empty")))
				        .doOnResponseError((res, err) ->
				            responseError1.set(res.currentContext().getOrDefault("test", "empty")))
				        .mapConnect((c) -> c.subscriberContext(Context.of("test", "success")))
				        .get()
				        .uri("/")
				        .responseContent()
				        .aggregate()
				        .asString();

		StepVerifier.create(content)
		            .verifyError(PrematureCloseException.class);

		assertThat(requestError1.get()).isEqualTo("success");
		assertThat(responseError1.get()).isNull();

		AtomicReference<String> requestError2 = new AtomicReference<>();
		AtomicReference<String> responseError2 = new AtomicReference<>();

		content =
				createHttpClientForContextWithPort()
				        .headers(h -> h.add("during", "test"))
				        .doOnError((req, err) ->
				            requestError2.set(req.currentContext().getOrDefault("test", "empty"))
				            ,(res, err) ->
				            responseError2.set(res.currentContext().getOrDefault("test", "empty")))
				        .mapConnect((c) -> c.subscriberContext(Context.of("test", "success")))
				        .get()
				        .uri("/")
				        .responseContent()
				        .aggregate()
				        .asString();

		StepVerifier.create(content)
		            .verifyError(PrematureCloseException.class);

		assertThat(requestError2.get()).isNull();
		assertThat(responseError2.get()).isEqualTo("success");
	}

	@Test
	public void withConnector() {
		disposableServer = HttpServer.create()
		                             .port(0)
		                             .handle((req, resp) ->
		                                 resp.sendString(Mono.just(req.requestHeaders()
		                                                              .get("test"))))
		                             .bindNow();

		Mono<String> content = createHttpClientForContextWithPort()
		                               .mapConnect((c) -> c.subscriberContext(Context.of("test", "success")))
		                               .post()
		                               .uri("/")
		                               .send((req, out) -> {
		                                   req.requestHeaders()
		                                      .set("test",
		                                           req.currentContext()
		                                              .getOrDefault("test", "fail"));
		                                   return Mono.empty();
		                               })
		                               .responseContent()
		                               .aggregate()
		                               .asString();

		StepVerifier.create(content)
		            .expectNext("success")
		            .verifyComplete();
	}

	@Test
	public void testPreferContentLengthWhenPost() {
		disposableServer =
				HttpServer.create()
				          .port(0)
				          .wiretap(true)
				          .handle((req, res) ->
				                  res.header(HttpHeaderNames.CONTENT_LENGTH,
				                             req.requestHeaders()
				                                .get(HttpHeaderNames.CONTENT_LENGTH))
				                     .send(req.receive()
				                              .aggregate()
				                              .retain()))
				          .bindNow();

		StepVerifier.create(
				createHttpClientForContextWithAddress()
				        .headers(h -> h.add(HttpHeaderNames.CONTENT_LENGTH, 5))
				        .post()
				        .uri("/")
				        .send(Mono.just(Unpooled.wrappedBuffer("hello".getBytes(Charset.defaultCharset()))))
				        .responseContent()
				        .aggregate()
				        .asString())
				    .expectNextMatches("hello"::equals)
				    .expectComplete()
				    .verify(Duration.ofSeconds(30));
	}

	@Test
	public void testExplicitEmptyBodyOnGetWorks() throws Exception {
		SelfSignedCertificate ssc = new SelfSignedCertificate();
		SslContext sslServer = SslContextBuilder.forServer(ssc.certificate(), ssc.privateKey())
		                                        .build();

		SslContext sslClient = SslContextBuilder.forClient()
		                                        .trustManager(InsecureTrustManagerFactory.INSTANCE)
		                                        .build();

		disposableServer =
				HttpServer.create()
				          .secure(ssl -> ssl.sslContext(sslServer))
				          .port(0)
				          .handle((req, res) -> res.send(req.receive().retain()))
				          .bindNow();

		ConnectionProvider pool = ConnectionProvider.create("testExplicitEmptyBodyOnGetWorks", 1);

		for (int i = 0; i < 4; i++) {
			StepVerifier.create(createHttpClientForContextWithAddress(pool)
			                            .secure(ssl -> ssl.sslContext(sslClient))
			                            .request(HttpMethod.GET)
			                            .uri("/")
			                            .send((req, out) -> out.send(Flux.empty()))
			                            .responseContent())
			            .expectComplete()
			            .verify(Duration.ofSeconds(30));
		}

		pool.dispose();
	}

	@Test
	public void testExplicitSendMonoErrorOnGet() {
		disposableServer =
				HttpServer.create()
				          .port(0)
				          .handle((req, res) -> res.send(req.receive().retain()))
				          .bindNow();

		ConnectionProvider pool = ConnectionProvider.create("test", 1);

		StepVerifier.create(
				Flux.range(0, 1000)
				    .flatMapDelayError(i ->
				        createHttpClientForContextWithAddress(pool)
				                .request(HttpMethod.GET)
				                .uri("/")
				                .send((req, out) -> out.send(Mono.error(new Exception("test"))))
				                .responseContent(), Queues.SMALL_BUFFER_SIZE, Queues.XS_BUFFER_SIZE))
				    .expectError()
				    .verify(Duration.ofSeconds(30));

		pool.dispose();
	}

	@Test
	public void testRetryNotEndlessIssue587() throws Exception {
		doTestRetry(false);
	}

	@Test
	public void testRetryDisabledIssue995() throws Exception {
		doTestRetry(true);
	}

	private void doTestRetry(boolean retryDisabled) throws Exception {
		ExecutorService threadPool = Executors.newCachedThreadPool();
		int serverPort = SocketUtils.findAvailableTcpPort();
		ConnectionResetByPeerServer server = new ConnectionResetByPeerServer(serverPort);
		Future<?> serverFuture = threadPool.submit(server);
		if(!server.await(10, TimeUnit.SECONDS)){
			throw new IOException("fail to start test server");
		}

		AtomicInteger doOnRequest = new AtomicInteger();
		AtomicInteger doOnRequestError = new AtomicInteger();
		AtomicInteger doOnResponseError = new AtomicInteger();
		HttpClient client =
				HttpClient.create()
				          .port(serverPort)
				          .wiretap(true)
				          .doOnRequest((req, conn) -> doOnRequest.getAndIncrement())
				          .doOnError((req, t) -> doOnRequestError.getAndIncrement(),
				                     (res, t) -> doOnResponseError.getAndIncrement());

		if (retryDisabled) {
			client = client.disableRetry(retryDisabled);
		}

		AtomicReference<Throwable> error = new AtomicReference<>();
		StepVerifier.create(client.get()
		                          .uri("/")
		                          .responseContent())
		            .expectErrorMatches(t -> {
		                error.set(t);
		                return t.getMessage() != null &&
		                               (t.getMessage().contains("Connection reset by peer") ||
		                                        t.getMessage().contains("Connection prematurely closed BEFORE response"));
		            })
		            .verify(Duration.ofSeconds(30));

		int requestCount = 1;
		int requestErrorCount = 1;
		if (!retryDisabled && !(error.get() instanceof PrematureCloseException)) {
			requestCount = 2;
			requestErrorCount = 2;
		}
		assertThat(doOnRequest.get()).isEqualTo(requestCount);
		assertThat(doOnRequestError.get()).isEqualTo(requestErrorCount);
		assertThat(doOnResponseError.get()).isEqualTo(0);

		server.close();
		assertThat(serverFuture.get()).isNull();
		threadPool.shutdown();
		assertThat(threadPool.awaitTermination(5, TimeUnit.SECONDS)).isTrue();
	}

	private static final class ConnectionResetByPeerServer extends CountDownLatch implements Runnable {
		final int port;
		private final ServerSocketChannel server;
		private volatile Thread thread;

		private ConnectionResetByPeerServer(int port) {
			super(1);
			this.port = port;
			try {
				server = ServerSocketChannel.open();
			}
			catch (IOException e) {
				throw new RuntimeException(e);
			}
		}

		@Override
		public void run() {
			try {
				server.configureBlocking(true);
				server.socket()
				      .bind(new InetSocketAddress(port));
				countDown();
				thread = Thread.currentThread();
				while (true) {
					SocketChannel ch = server.accept();

					ByteBuffer buffer = ByteBuffer.allocate(1);
					int read = ch.read(buffer);
					if (read > 0) {
						buffer.flip();
					}

					ch.write(buffer);

					ch.close();
				}
			}
			catch (Exception e) {
				// Server closed
			}
		}

		public void close() throws IOException {
			Thread thread = this.thread;
			if (thread != null) {
				thread.interrupt();
			}
			ServerSocketChannel server = this.server;
			if (server != null) {
				server.close();
			}
		}
	}

	@Test
	public void testIssue600_1() {
		doTestIssue600(true);
	}

	@Test
	public void testIssue600_2() {
		doTestIssue600(false);
	}

	private void doTestIssue600(boolean withLoop) {
		disposableServer =
				HttpServer.create()
				          .port(0)
				          .handle((req, res) -> res.send(req.receive()
				                                            .retain()
				                                            .delaySubscription(Duration.ofSeconds(1))))
				          .wiretap(true)
				          .bindNow();

		ConnectionProvider pool = ConnectionProvider.create("doTestIssue600", 10);
		LoopResources loop = LoopResources.create("test", 4, true);
		HttpClient client;
		if (withLoop) {
			client = createHttpClientForContextWithAddress(pool)
			            .runOn(loop);
		}
		else {
			client = createHttpClientForContextWithAddress(pool);
		}

		Set<String> threadNames = new ConcurrentSkipListSet<>();
		StepVerifier.create(
				Flux.range(1,4)
				    .flatMap(i -> client.request(HttpMethod.GET)
				                        .uri("/")
				                        .send((req, out) -> out.send(Flux.empty()))
				                        .responseContent()
				                        .doFinally(s -> threadNames.add(Thread.currentThread().getName()))))
 		            .expectComplete()
		            .verify(Duration.ofSeconds(30));

		pool.dispose();
		loop.dispose();

		assertThat(threadNames.size()).isGreaterThan(1);
	}

	@Test
	public void testChannelGroupClosesAllConnections() throws Exception {
		disposableServer =
				HttpServer.create()
				          .port(0)
				          .route(r -> r.get("/never",
				                  (req, res) -> res.sendString(Mono.never()))
				              .get("/delay10",
				                  (req, res) -> res.sendString(Mono.just("test")
				                                                   .delayElement(Duration.ofSeconds(10))))
				              .get("/delay1",
				                  (req, res) -> res.sendString(Mono.just("test")
				                                                   .delayElement(Duration.ofSeconds(1)))))
				          .wiretap(true)
				          .bindNow(Duration.ofSeconds(30));

		ConnectionProvider connectionProvider =
				ConnectionProvider.create("testChannelGroupClosesAllConnections", Integer.MAX_VALUE);

		ChannelGroup group = new DefaultChannelGroup(new DefaultEventExecutor());

		CountDownLatch latch1 = new CountDownLatch(3);
		CountDownLatch latch2 = new CountDownLatch(3);

		HttpClient client = createHttpClientForContextWithAddress(connectionProvider);

		Flux.just("/never", "/delay10", "/delay1")
		    .flatMap(s ->
		            client.doOnConnected(c -> {
		                          c.onDispose()
		                           .subscribe(null, null, latch2::countDown);
		                          group.add(c.channel());
		                          latch1.countDown();
		                      })
		                  .get()
		                  .uri(s)
		                  .responseContent()
		                  .aggregate()
		                  .asString())
		    .subscribe();

		assertThat(latch1.await(30, TimeUnit.SECONDS)).isTrue();

		Mono.whenDelayError(FutureMono.from(group.close()), connectionProvider.disposeLater())
		    .block(Duration.ofSeconds(30));

		assertThat(latch2.await(30, TimeUnit.SECONDS)).isTrue();
	}

	@Test
	public void testIssue614() {
		disposableServer =
				HttpServer.create()
				          .port(0)
				          .route(routes ->
				              routes.post("/dump", (req, res) -> {
				                  if (req.requestHeaders().contains("Transfer-Encoding")) {
				                      return Mono.error(new Exception("Transfer-Encoding is not expected"));
				                  }
				                  return res.sendString(Mono.just("OK"));
				              }))
				          .wiretap(true)
				          .bindNow();

		StepVerifier.create(
				createHttpClientForContextWithAddress()
				        .post()
				        .uri("/dump")
				        .sendForm((req, form) -> form.attr("attribute", "value"))
				        .responseContent()
				        .aggregate()
				        .asString())
				    .expectNext("OK")
				    .expectComplete()
				    .verify(Duration.ofSeconds(30));
	}

	@Test
	public void testIssue632() throws Exception {
		disposableServer =
				HttpServer.create()
				          .port(0)
				          .wiretap(true)
				          .handle((req, res) ->
				              res.header(HttpHeaderNames.CONNECTION,
				                         HttpHeaderValues.UPGRADE + ", " + HttpHeaderValues.CLOSE))
				          .bindNow();
		assertThat(disposableServer).isNotNull();

		CountDownLatch latch = new CountDownLatch(1);
		createHttpClientForContextWithPort()
		        .doOnConnected(conn ->
		                conn.channel()
		                    .closeFuture()
		                    .addListener(future -> latch.countDown()))
		        .get()
		        .uri("/")
		        .responseContent()
		        .blockLast(Duration.ofSeconds(30));

		assertThat(latch.await(30, TimeUnit.SECONDS)).isTrue();
	}

	@Test
	public void testIssue694() {
		disposableServer =
				HttpServer.create()
				          .port(0)
				          .handle((req, res) -> {
				              req.receive()
				                 .subscribe();
				              return Mono.empty();
				          })
				          .wiretap(true)
				          .bindNow();

		HttpClient client = createHttpClientForContextWithPort();

		ByteBufAllocator alloc =ByteBufAllocator.DEFAULT;

		ByteBuf buffer1 = alloc.buffer()
		                       .writeInt(1)
		                       .retain(9);
		client.request(HttpMethod.GET)
		      .send((req, out) -> out.send(Flux.range(0, 10)
		                                       .map(i -> buffer1)))
		      .response()
		      .block(Duration.ofSeconds(30));

		assertThat(buffer1.refCnt()).isEqualTo(0);

		ByteBuf buffer2 = alloc.buffer()
		                       .writeInt(1)
		                       .retain(9);
		client.request(HttpMethod.GET)
		      .send(Flux.range(0, 10)
		                .map(i -> buffer2))
		      .response()
		      .block(Duration.ofSeconds(30));

		assertThat(buffer2.refCnt()).isEqualTo(0);
	}

	@Test
	public void testIssue700AndIssue876() {
		disposableServer =
				HttpServer.create()
				          .port(0)
				          .handle((req, res) ->
				                  res.sendString(Flux.range(0, 10)
				                                     .map(i -> "test")
				                                     .delayElements(Duration.ofMillis(4))))
				          .bindNow();

		HttpClient client = createHttpClientForContextWithAddress();
		for(int i = 0; i < 1000; ++i) {
			try {
				client.get()
				      .uri("/")
				      .responseContent()
				      .aggregate()
				      .asString()
				      .timeout(Duration.ofMillis(ThreadLocalRandom.current().nextInt(1, 35)))
				      .block(Duration.ofMillis(100));
			}
			catch (Throwable t) {
				// ignore
			}
		}

		System.gc();
		for(int i = 0; i < 100000; ++i) {
			@SuppressWarnings("UnusedVariable")
			int[] arr = new int[100000];
		}
		System.gc();
	}

	@Test
	public void httpClientResponseConfigInjectAttributes() {
		AtomicReference<Channel> channelRef = new AtomicReference<>();
		AtomicReference<Boolean> validate = new AtomicReference<>();
		AtomicReference<Integer> chunkSize = new AtomicReference<>();

		disposableServer =
				HttpServer.create()
				          .handle((req, resp) -> req.receive()
				                                    .then(resp.sendNotFound()))
				          .wiretap(true)
				          .bindNow();

		createHttpClientForContextWithAddress()
		        .httpResponseDecoder(opt -> opt.maxInitialLineLength(123)
		                                       .maxHeaderSize(456)
		                                       .maxChunkSize(789)
		                                       .validateHeaders(false)
		                                       .initialBufferSize(10)
		                                       .failOnMissingResponse(true)
		                                       .parseHttpAfterConnectRequest(true))
		        .doOnConnected(c -> {
		                    channelRef.set(c.channel());
		                    HttpClientCodec codec = c.channel()
		                                             .pipeline()
		                                             .get(HttpClientCodec.class);
		                    HttpObjectDecoder decoder = (HttpObjectDecoder) getValueReflection(codec, "inboundHandler", 1);
		                    chunkSize.set((Integer) getValueReflection(decoder, "maxChunkSize", 2));
		                    validate.set((Boolean) getValueReflection(decoder, "validateHeaders", 2));
		                })
		        .post()
		        .uri("/")
		        .send(ByteBufFlux.fromString(Mono.just("bodysample")))
		        .responseContent()
		        .aggregate()
		        .asString()
		        .block(Duration.ofSeconds(30));

		assertThat(channelRef.get()).isNotNull();

		assertThat(chunkSize.get()).as("line length").isEqualTo(789);
		assertThat(validate.get()).as("validate headers").isFalse();
	}

	private Object getValueReflection(Object obj, String fieldName, int superLevel) {
		try {
			Field field;
			if (superLevel == 1) {
				field = obj.getClass()
				           .getSuperclass()
				           .getDeclaredField(fieldName);
			}
			else {
				field = obj.getClass()
				           .getSuperclass()
				           .getSuperclass()
				           .getDeclaredField(fieldName);
			}
			field.setAccessible(true);
			return field.get(obj);
		}
		catch (NoSuchFieldException | IllegalAccessException e) {
			return new RuntimeException(e);
		}
	}

	@Test
	public void testDoOnRequestInvokedBeforeSendingRequest() {
		disposableServer =
				HttpServer.create()
				          .port(0)
				          .handle((req, res) -> res.send(req.receive()
				                                            .retain()))
				          .wiretap(true)
				          .bindNow();

		StepVerifier.create(
		        createHttpClientForContextWithAddress()
		                  .doOnRequest((req, con) -> req.header("test", "test"))
		                  .post()
		                  .uri("/")
		                  .send((req, out) -> {
		                      String header = req.requestHeaders().get("test");
		                      if (header != null) {
		                          return out.sendString(Flux.just("FOUND"));
		                      }
		                      else {
		                          return out.sendString(Flux.just("NOT_FOUND"));
		                      }
		                  })
		                  .responseSingle((res, bytes) -> bytes.asString()))
		            .expectNext("FOUND")
		            .expectComplete()
		            .verify(Duration.ofSeconds(30));
	}

	@Test
	public void testIssue719() throws Exception {
		doTestIssue719(ByteBufFlux.fromString(Mono.just("test")),
				h -> h.set("Transfer-Encoding", "chunked"), false);
		doTestIssue719(ByteBufFlux.fromString(Mono.just("test")),
				h -> h.set("Content-Length", "4"), false);

		doTestIssue719(ByteBufFlux.fromString(Mono.just("")),
				h -> h.set("Transfer-Encoding", "chunked"), false);
		doTestIssue719(ByteBufFlux.fromString(Mono.just("")),
				h -> h.set("Content-Length", "0"), false);

		doTestIssue719(ByteBufFlux.fromString(Mono.just("test")),
				h -> h.set("Transfer-Encoding", "chunked"), true);
		doTestIssue719(ByteBufFlux.fromString(Mono.just("test")),
				h -> h.set("Content-Length", "4"), true);

		doTestIssue719(ByteBufFlux.fromString(Mono.just("")),
				h -> h.set("Transfer-Encoding", "chunked"), true);
		doTestIssue719(ByteBufFlux.fromString(Mono.just("")),
				h -> h.set("Content-Length", "0"), true);
	}

	private void doTestIssue719(Publisher<ByteBuf> clientSend,
			Consumer<HttpHeaders> clientSendHeaders, boolean ssl) throws Exception {
		HttpServer server =
				HttpServer.create()
				          .port(0)
				          .wiretap(true)
				          .handle((req, res) -> req.receive()
				                                   .then(res.sendString(Mono.just("test"))
				                                            .then()));

		if (ssl) {
			SelfSignedCertificate cert = new SelfSignedCertificate();
			server = server.secure(spec -> spec.sslContext(
					SslContextBuilder.forServer(cert.certificate(), cert.privateKey())));
		}

		disposableServer = server.bindNow();

		HttpClient client = createHttpClientForContextWithAddress();
		if (ssl) {
			client = client.secure(spec ->
					spec.sslContext(SslContextBuilder.forClient()
					                                 .trustManager(InsecureTrustManagerFactory.INSTANCE)));
		}

		StepVerifier.create(
				client.headers(clientSendHeaders)
				      .post()
				      .uri("/")
				      .send(clientSend)
				      .responseContent()
				      .aggregate()
				      .asString())
		            .expectNext("test")
		            .expectComplete()
		            .verify(Duration.ofSeconds(30));

		StepVerifier.create(
				client.headers(clientSendHeaders)
				      .post()
				      .uri("/")
				      .send(clientSend)
				      .responseContent()
				      .aggregate()
				      .asString())
		            .expectNext("test")
		            .expectComplete()
		            .verify(Duration.ofSeconds(30));
	}

	@Test
	public void testIssue777() {
		disposableServer = HttpServer.create()
		                             .port(0)
		                             .wiretap(true)
		                             .route(r ->
		                                 r.post("/empty", (req, res) -> {
		                                     // Just consume the incoming body
		                                     req.receive().subscribe();
		                                     return res.status(400)
		                                               .header(HttpHeaderNames.CONNECTION, "close")
		                                               .send(Mono.empty());
		                                  })
		                                  .post("/test", (req, res) -> {
		                                      // Just consume the incoming body
		                                      req.receive().subscribe();
		                                      return res.status(400)
		                                                .header(HttpHeaderNames.CONNECTION, "close")
		                                                .sendString(Mono.just("Test"));
		                                  }))
		                             .bindNow();

		HttpClient client = createHttpClientForContextWithAddress();

		BiFunction<HttpClientResponse, ByteBufMono, Mono<String>> receiver =
				(resp, bytes) -> {
					if (!Objects.equals(HttpResponseStatus.OK, resp.status())) {
						return bytes.asString()
						            .switchIfEmpty(Mono.just(resp.status().reasonPhrase()))
						            .flatMap(text -> Mono.error(new RuntimeException(text)));
					}
					return bytes.asString();
				};
		doTestIssue777_1(client, "/empty", "Bad Request", receiver);
		doTestIssue777_1(client, "/test", "Test", receiver);

		receiver = (resp, bytes) -> {
			if (Objects.equals(HttpResponseStatus.OK, resp.status())) {
				return bytes.asString();
			}
			return Mono.error(new RuntimeException("error"));
		};
		doTestIssue777_1(client, "/empty", "error", receiver);
		doTestIssue777_1(client, "/test", "error", receiver);

		BiFunction<HttpClientResponse, ByteBufMono, Mono<Tuple2<String, HttpClientResponse>>> receiver1 =
				(resp, byteBuf) ->
						Mono.zip(byteBuf.asString(StandardCharsets.UTF_8)
						                .switchIfEmpty(Mono.just(resp.status().reasonPhrase())),
						         Mono.just(resp));
		doTestIssue777_2(client, "/empty", "Bad Request", receiver1);
		doTestIssue777_2(client, "/test", "Test", receiver1);

		receiver =
				(resp, bytes) -> bytes.asString(StandardCharsets.UTF_8)
				                      .switchIfEmpty(Mono.just(resp.status().reasonPhrase()))
				                      .map(respBody -> {
				                          if (!Objects.equals(HttpResponseStatus.OK, resp.status())) {
				                              throw new RuntimeException(respBody);
				                          }
				                          return respBody;
				                      });
		doTestIssue777_1(client, "/empty", "Bad Request", receiver);
		doTestIssue777_1(client, "/test", "Test", receiver);
	}

	private void doTestIssue777_1(HttpClient client, String uri, String expectation,
			BiFunction<? super HttpClientResponse, ? super ByteBufMono, ? extends Mono<String>> receiver) {
		StepVerifier.create(
		        client.post()
		              .uri(uri)
		              .send((req, out) -> out.sendString(Mono.just("Test")))
		              .responseSingle(receiver))
		            .expectErrorMessage(expectation)
		            .verify(Duration.ofSeconds(30));
	}

	private void doTestIssue777_2(HttpClient client, String uri, String expectation,
			BiFunction<? super HttpClientResponse, ? super ByteBufMono, ? extends Mono<Tuple2<String, HttpClientResponse>>> receiver) {
		StepVerifier.create(
		        client.post()
		              .uri(uri)
		              .send((req, out) -> out.sendString(Mono.just("Test")))
		              .responseSingle(receiver)
		              .map(tuple -> {
		                  if (!Objects.equals(HttpResponseStatus.OK, tuple.getT2().status())) {
		                      throw new RuntimeException(tuple.getT1());
		                  }
		                  return tuple.getT1();
		              }))
		            .expectErrorMessage(expectation)
		            .verify(Duration.ofSeconds(30));
	}

	@Test
	public void testConnectionIdleTimeFixedPool() throws Exception {
		ConnectionProvider provider =
				ConnectionProvider.builder("testConnectionIdleTimeFixedPool")
				                  .maxConnections(1)
				                  .pendingAcquireTimeout(Duration.ofMillis(100))
				                  .maxIdleTime(Duration.ofMillis(10))
				                  .build();
		ChannelId[] ids = doTestConnectionIdleTime(provider);
		assertThat(ids[0]).isNotEqualTo(ids[1]);
	}

	@Test
	public void testConnectionIdleTimeElasticPool() throws Exception {
		ConnectionProvider provider =
				ConnectionProvider.builder("testConnectionIdleTimeElasticPool")
				                  .maxConnections(Integer.MAX_VALUE)
				                  .maxIdleTime(Duration.ofMillis(10))
				                  .build();
		ChannelId[] ids = doTestConnectionIdleTime(provider);
		assertThat(ids[0]).isNotEqualTo(ids[1]);
	}

	@Test
	public void testConnectionNoIdleTimeFixedPool() throws Exception {
		ConnectionProvider provider =
				ConnectionProvider.builder("testConnectionNoIdleTimeFixedPool")
				                  .maxConnections(1)
				                  .pendingAcquireTimeout(Duration.ofMillis(100))
				                  .build();
		ChannelId[] ids = doTestConnectionIdleTime(provider);
		assertThat(ids[0]).isEqualTo(ids[1]);
	}

	@Test
	public void testConnectionNoIdleTimeElasticPool() throws Exception {
		ConnectionProvider provider =
				ConnectionProvider.create("testConnectionNoIdleTimeElasticPool", Integer.MAX_VALUE);
		ChannelId[] ids = doTestConnectionIdleTime(provider);
		assertThat(ids[0]).isEqualTo(ids[1]);
	}

	private ChannelId[] doTestConnectionIdleTime(ConnectionProvider provider) throws Exception {
		disposableServer =
				HttpServer.create()
				          .port(0)
				          .wiretap(true)
				          .handle((req, res) -> res.sendString(Mono.just("hello")))
				          .bindNow();

		Flux<ChannelId> id = createHttpClientForContextWithAddress(provider)
		                       .get()
		                       .uri("/")
		                       .responseConnection((res, conn) -> Mono.just(conn.channel().id())
		                                                              .delayUntil(ch -> conn.inbound().receive()));

		ChannelId id1 = id.blockLast(Duration.ofSeconds(30));
		Thread.sleep(30);
		ChannelId id2 = id.blockLast(Duration.ofSeconds(30));

		assertThat(id1).isNotNull();
		assertThat(id2).isNotNull();

		provider.dispose();
		return new ChannelId[] {id1, id2};
	}

	@Test
	public void testConnectionLifeTimeFixedPool() throws Exception {
		ConnectionProvider provider =
				ConnectionProvider.builder("testConnectionLifeTimeFixedPool")
				                  .maxConnections(1)
				                  .pendingAcquireTimeout(Duration.ofMillis(100))
				                  .maxLifeTime(Duration.ofMillis(30))
				                  .build();
		ChannelId[] ids = doTestConnectionLifeTime(provider);
		assertThat(ids[0]).isNotEqualTo(ids[1]);
	}

	@Test
	public void testConnectionLifeTimeElasticPool() throws Exception {
		ConnectionProvider provider =
				ConnectionProvider.builder("testConnectionNoLifeTimeElasticPool")
				                  .maxConnections(Integer.MAX_VALUE)
				                  .maxLifeTime(Duration.ofMillis(30))
				                  .build();
		ChannelId[] ids = doTestConnectionLifeTime(provider);
		assertThat(ids[0]).isNotEqualTo(ids[1]);
	}

	@Test
	public void testConnectionNoLifeTimeFixedPool() throws Exception {
		ConnectionProvider provider =
				ConnectionProvider.builder("testConnectionNoLifeTimeFixedPool")
				                  .maxConnections(1)
				                  .pendingAcquireTimeout(Duration.ofMillis(100))
				                  .build();
		ChannelId[] ids = doTestConnectionLifeTime(provider);
		assertThat(ids[0]).isEqualTo(ids[1]);
	}

	@Test
	public void testConnectionNoLifeTimeElasticPool() throws Exception {
		ConnectionProvider provider =
				ConnectionProvider.create("testConnectionNoLifeTimeElasticPool", Integer.MAX_VALUE);
		ChannelId[] ids = doTestConnectionLifeTime(provider);
		assertThat(ids[0]).isEqualTo(ids[1]);
	}

	private ChannelId[] doTestConnectionLifeTime(ConnectionProvider provider) throws Exception {
		disposableServer =
				HttpServer.create()
				          .port(0)
				          .handle((req, resp) ->
				              resp.sendObject(ByteBufFlux.fromString(Mono.delay(Duration.ofMillis(30))
				                                                         .map(Objects::toString))))
				          .wiretap(true)
				          .bindNow();

		Flux<ChannelId> id = createHttpClientForContextWithAddress(provider)
		                       .get()
		                       .uri("/")
		                       .responseConnection((res, conn) -> Mono.just(conn.channel().id())
		                                                              .delayUntil(ch -> conn.inbound().receive()));

		ChannelId id1 = id.blockLast(Duration.ofSeconds(30));
		Thread.sleep(10);
		ChannelId id2 = id.blockLast(Duration.ofSeconds(30));

		assertThat(id1).isNotNull();
		assertThat(id2).isNotNull();

		provider.dispose();
		return new ChannelId[] {id1, id2};
	}


	@Test
	public void testResourceUrlSetInResponse() {
		disposableServer =
				HttpServer.create()
				          .port(0)
				          .handle((req, res) -> res.send())
				          .wiretap(true)
				          .bindNow();

		final String requestUri = "http://localhost:" + disposableServer.port() + "/foo";
		StepVerifier.create(
		        createHttpClientForContextWithAddress()
		                .get()
		                .uri(requestUri)
		                .responseConnection((res, conn) -> Mono.justOrEmpty(res.resourceUrl())))
		            .expectNext(requestUri)
		            .expectComplete()
		            .verify(Duration.ofSeconds(30));
	}

	@Test
	public void testIssue975() throws Exception {
		disposableServer =
				HttpServer.create()
				          .port(0)
				          .route(routes ->
				              routes.get("/dispose",
				                  (req, res) -> res.sendString(
				                      Flux.range(0, 10_000)
				                          .map(i -> {
				                              if (i == 1_000) {
				                                  res.withConnection(Connection::disposeNow);
				                              }
				                              return "a";
				                          }))))
				          .bindNow();

		AtomicBoolean doAfterResponseSuccess = new AtomicBoolean();
		AtomicBoolean doOnResponseError = new AtomicBoolean();
		CountDownLatch latch = new CountDownLatch(1);
		HttpClient.create()
		          .doAfterResponseSuccess((resp, conn) -> doAfterResponseSuccess.set(true))
		          .doOnResponseError((resp, exc) -> doOnResponseError.set(true))
		          .get()
		          .uri("http://localhost:" + disposableServer.port() + "/dispose")
		          .responseSingle((resp, bytes) -> bytes.asString())
		          .subscribe(null, t -> latch.countDown());

		assertThat(latch.await(30, TimeUnit.SECONDS)).isTrue();
		assertThat(doAfterResponseSuccess.get()).isFalse();
		assertThat(doOnResponseError.get()).isTrue();
	}

	@Test
	public void testIssue988() {
		disposableServer =
				HttpServer.create()
				          .port(0)
				          .handle((req, res) -> res.sendString(Mono.just("test")))
				          .wiretap(true)
				          .bindNow(Duration.ofSeconds(30));

		ConnectionProvider provider = ConnectionProvider.create("testIssue988", 1);
		HttpClient client =
				createHttpClientForContextWithAddress(provider)
				        .wiretap("testIssue988", LogLevel.INFO)
				        .metrics(true, s -> s);

		AtomicReference<Channel> ch1 = new AtomicReference<>();
		StepVerifier.create(client.doOnConnected(c -> ch1.set(c.channel()))
				                  .get()
				                  .uri("/1")
				                  .responseContent()
				                  .aggregate()
				                  .asString())
				    .expectNextMatches("test"::equals)
				    .expectComplete()
				    .verify(Duration.ofSeconds(30));

		AtomicReference<Channel> ch2 = new AtomicReference<>();
		StepVerifier.create(client.doOnConnected(c -> ch2.set(c.channel()))
				                  .post()
				                  .uri("/2")
				                  .send(ByteBufFlux.fromString(Mono.just("test")))
				                  .responseContent()
				                  .aggregate()
				                  .asString())
				    .expectNextMatches("test"::equals)
				    .expectComplete()
				    .verify(Duration.ofSeconds(30));

		AtomicReference<Channel> ch3 = new AtomicReference<>();
		StepVerifier.create(
				client.doOnConnected(c -> ch3.set(c.channel()))
				      .wiretap("testIssue988", LogLevel.ERROR)
				      .post()
				      .uri("/3")
				      .responseContent()
				      .aggregate()
				      .asString())
				    .expectNextMatches("test"::equals)
				    .expectComplete()
				    .verify(Duration.ofSeconds(30));

		assertThat(ch1.get()).isSameAs(ch2.get());
		assertThat(ch1.get()).isNotSameAs(ch3.get());

		provider.dispose();
	}

	@Test
	public void testDoAfterResponseSuccessDisposeConnection() {
		disposableServer =
				HttpServer.create()
				          .port(0)
				          .handle((req, res) -> res.sendString(Flux.just("test", "test", "test")))
				          .wiretap(true)
				          .bindNow(Duration.ofSeconds(30));

		MonoProcessor<Void> processor = MonoProcessor.create();
		StepVerifier.create(
		        createHttpClientForContextWithPort()
		                .doAfterResponseSuccess((res, conn) -> {
		                    conn.onDispose()
		                        .subscribeWith(processor);
		                    conn.dispose();
		                })
		                .get()
		                .uri("/")
		                .responseContent()
		                .aggregate()
		                .asString())
		            .expectNext("testtesttest")
		            .expectComplete()
		            .verify(Duration.ofSeconds(30));

		StepVerifier.create(processor)
		            .expectComplete()
		            .verify(Duration.ofSeconds(30));
	}

	@Test(expected = IllegalArgumentException.class)
<<<<<<< HEAD
	public void testHttpClientWithDomainSocketsNIOTransport() {
		LoopResources loop = LoopResources.create("testHttpClientWithDomainSocketsNIOTransport");
		try {
			HttpClient.create()
			          .runOn(loop, false)
			          .remoteAddress(() -> new DomainSocketAddress("/tmp/test.sock"))
			          .get()
			          .uri("/")
			          .responseContent()
			          .aggregate()
			          .block(Duration.ofSeconds(30));
		}
		finally {
			loop.disposeLater()
			    .block(Duration.ofSeconds(30));
		}
	}

	@Test(expected = IllegalArgumentException.class)
	public void testHttpClientWithDomainSocketsWithHost() {
		HttpClient.create()
		          .remoteAddress(() -> new DomainSocketAddress("/tmp/test.sock"))
		          .host("localhost")
		          .get()
		          .uri("/")
		          .responseContent()
		          .aggregate()
		          .block(Duration.ofSeconds(30));
	}

	@Test(expected = IllegalArgumentException.class)
	public void testHttpClientWithDomainSocketsWithPort() {
		HttpClient.create()
		          .remoteAddress(() -> new DomainSocketAddress("/tmp/test.sock"))
		          .port(1234)
		          .get()
		          .uri("/")
		          .responseContent()
		          .aggregate()
		          .block(Duration.ofSeconds(30));
	}

	@Test(expected = UnsupportedOperationException.class)
	@SuppressWarnings("deprecation")
	public void testTcpConfigurationUnsupported_1() {
		HttpClient.create()
		          .tcpConfiguration(tcp -> tcp.doOnConnect(TransportConfig::attributes));
	}

	@Test(expected = UnsupportedOperationException.class)
	@SuppressWarnings("deprecation")
	public void testTcpConfigurationUnsupported_2() {
		HttpClient.create()
		          .tcpConfiguration(tcp -> tcp.handle((req, res) -> res.sendString(Mono.just("test"))));
	}

	@Test(expected = UnsupportedOperationException.class)
	@SuppressWarnings("deprecation")
	public void testTcpConfigurationUnsupported_3() {
		HttpClient.create()
		          .tcpConfiguration(tcp -> {
		              tcp.connect();
		              return tcp;
		          });
	}

	@Test(expected = UnsupportedOperationException.class)
	@SuppressWarnings("deprecation")
	public void testTcpConfigurationUnsupported_4() {
		HttpClient.create()
		          .tcpConfiguration(tcp -> {
		              tcp.configuration();
		              return tcp;
		          });
=======
	public void testUriNotAbsolute_1() throws Exception {
		HttpClient.create()
		          .get()
		          .uri(new URI("/"));
	}

	@Test(expected = IllegalArgumentException.class)
	public void testUriNotAbsolute_2() throws Exception {
		HttpClient.create()
		          .websocket()
		          .uri(new URI("/"));
	}

	@Test
	public void testUriWhenFailedRequest_1() throws Exception {
		doTestUriWhenFailedRequest(false);
	}

	@Test
	public void testUriWhenFailedRequest_2() throws Exception {
		doTestUriWhenFailedRequest(true);
	}

	private void doTestUriWhenFailedRequest(boolean useUri) throws Exception {
		disposableServer =
				HttpServer.create()
				          .port(0)
				          .handle((req, res) -> {
				              throw new RuntimeException("doTestUriWhenFailedRequest");
				          })
				          .wiretap(true)
				          .bindNow(Duration.ofSeconds(30));

		AtomicReference<String> uriFailedRequest = new AtomicReference<>();
		HttpClient client =
				HttpClient.create()
				          .port(disposableServer.port())
				          .wiretap(true)
				          .doOnRequestError((req, t) -> uriFailedRequest.set(req.uri()));

		String uri = "http://localhost:" + disposableServer.port() + "/";
		if (useUri) {
			StepVerifier.create(client.get()
			                          .uri(new URI(uri))
			                          .responseContent())
			            .expectError()
			            .verify(Duration.ofSeconds(30));
		}
		else {
			StepVerifier.create(client.get()
			                          .uri(uri)
			                          .responseContent())
			            .expectError()
			            .verify(Duration.ofSeconds(30));
		}

		assertThat(uriFailedRequest.get()).isNotNull();
		assertThat(uriFailedRequest.get()).isEqualTo(uri);
	}

	@Test
	public void testIssue1133() throws Exception {
		disposableServer =
				HttpServer.create()
				          .port(0)
				          .handle((req, res) -> res.sendString(Mono.just("testIssue1133")))
				          .wiretap(true)
				          .bindNow(Duration.ofSeconds(30));

		StepVerifier.create(HttpClient.create()
		                              .port(disposableServer.port())
		                              .wiretap(true)
		                              .get()
		                              .uri(new URI("http://localhost:" + disposableServer.port() + "/"))
		                              .responseContent()
		                              .aggregate()
		                              .asString())
		            .expectNext("testIssue1133")
		            .expectComplete()
		            .verify(Duration.ofSeconds(30));
>>>>>>> 31ffa9e6
	}
}<|MERGE_RESOLUTION|>--- conflicted
+++ resolved
@@ -2163,7 +2163,6 @@
 	}
 
 	@Test(expected = IllegalArgumentException.class)
-<<<<<<< HEAD
 	public void testHttpClientWithDomainSocketsNIOTransport() {
 		LoopResources loop = LoopResources.create("testHttpClientWithDomainSocketsNIOTransport");
 		try {
@@ -2238,7 +2237,9 @@
 		              tcp.configuration();
 		              return tcp;
 		          });
-=======
+	}
+
+	@Test(expected = IllegalArgumentException.class)
 	public void testUriNotAbsolute_1() throws Exception {
 		HttpClient.create()
 		          .get()
@@ -2319,6 +2320,5 @@
 		            .expectNext("testIssue1133")
 		            .expectComplete()
 		            .verify(Duration.ofSeconds(30));
->>>>>>> 31ffa9e6
 	}
 }